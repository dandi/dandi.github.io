--- conflicted
+++ resolved
@@ -60,15 +60,13 @@
   education2: MSc in Molecular Biosciences and Neuroscience, Heidelberg University (DE)
   education3: BSc in Molecular and Cellular Biology, Heidelberg University (DE)
   education4: <a href="https://resources.chymera.eu/docs/cv-acad-m.pdf">CV</a>
-<<<<<<< HEAD
   
-  - name: Cody Baker
+- name: Cody Baker
   photo: https://avatars.githubusercontent.com/CodyCBakerPhD
   info: Head of NWB Conversions at <a href="http://www.catalystneuro.com">CatalystNeuro</a>
   email: cody.baker@catalystneuro.com
   number_educ: 1
   education1: PhD in Applied and Computational Mathematics and Statistics from the University of Notre Dame
-=======
 
 - name: Austin Macdonald
   photo: https://centerforopenneuroscience.org/theme/img/team/asmacdo.jpg
@@ -77,4 +75,4 @@
   number_educ: 2
   education1: MM in Music Performance, University of Illinois Urbana-Champaign
   education2: BM in Music Education, University of North Carolina Greensboro
->>>>>>> 5c603351
+ 